--- conflicted
+++ resolved
@@ -386,13 +386,8 @@
 	}
 
 	// check loxilb
-<<<<<<< HEAD
-	if len(m.LoxiClients) == 0 {
-		return errors.New("service cannot be added because there are no loxilb instances")
-=======
 	if len(m.LoxiClients.Clients) == 0 {
 		return fmt.Errorf("service cannot be added because there are no loxilb instances")
->>>>>>> 240b4175
 	}
 
 	// check LoadBalancerClass
