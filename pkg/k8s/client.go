--- conflicted
+++ resolved
@@ -31,11 +31,7 @@
 
 // CreateClients creates kube clients from the given config.
 func CreateClients(config componentbaseconfig.ClientConnectionConfiguration, kubeAPIServerOverride string) (
-<<<<<<< HEAD
-	clientset.Interface, aggregatorclientset.Interface, crdclientset.Interface, apiextensionclientset.Interface, error) {
-=======
-	clientset.Interface, aggregatorclientset.Interface, apiextensionclientset.Interface, sigsclientset.Interface, error) {
->>>>>>> 6245fe5c
+	clientset.Interface, aggregatorclientset.Interface, crdclientset.Interface, apiextensionclientset.Interface, sigsclientset.Interface, error) {
 	var kubeConfig *rest.Config
 	var err error
 
@@ -53,7 +49,7 @@
 	}
 
 	if err != nil {
-		return nil, nil, nil, nil, err
+		return nil, nil, nil, nil, nil, err
 	}
 
 	kubeConfig.AcceptContentTypes = config.AcceptContentTypes
@@ -63,32 +59,27 @@
 
 	client, err := clientset.NewForConfig(kubeConfig)
 	if err != nil {
-		return nil, nil, nil, nil, err
+		return nil, nil, nil, nil, nil, err
 	}
 
 	aggregatorClient, err := aggregatorclientset.NewForConfig(kubeConfig)
 	if err != nil {
-		return nil, nil, nil, nil, err
+		return nil, nil, nil, nil, nil, err
 	}
 	// Create client for crd operations
 	crdClient, err := crdclientset.NewForConfig(kubeConfig)
 	if err != nil {
-		return nil, nil, nil, nil, err
+		return nil, nil, nil, nil, nil, err
 	}
 
 	// Create client for crd manipulations
 	apiExtensionClient, err := apiextensionclientset.NewForConfig(kubeConfig)
 	if err != nil {
 		return nil, nil, nil, nil, err
-<<<<<<< HEAD
-	}
-	return client, aggregatorClient, crdClient, apiExtensionClient, nil
-=======
 	}
 	sigsClient, err := sigsclientset.NewForConfig(kubeConfig)
 	if err != nil {
-		return nil, nil, nil, nil, err
+		return nil, nil, nil, nil, nil, err
 	}
-	return client, aggregatorClient, apiExtensionClient, sigsClient, nil
->>>>>>> 6245fe5c
+	return client, aggregatorClient, crdClient, apiExtensionClient, sigsClient, nil
 }