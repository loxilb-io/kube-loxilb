--- conflicted
+++ resolved
@@ -224,14 +224,10 @@
 	informerFactory.Start(stopCh)
 
 	go lbManager.Run(stopCh, loxiLBLiveCh, loxiLBPurgeCh, loxiLBSelMasterEvent)
-<<<<<<< HEAD
 	go BgpPeerManager.Run(stopCh, loxiLBLiveCh, loxiLBPurgeCh, loxiLBSelMasterEvent)
-	if networkConfig.LoxilbGatewayClass != "" {
-=======
 
 	// Run gateway API managers
 	if o.config.EnableGatewayAPI {
->>>>>>> c25a707b
 		gatewayClassManager := gatewayapi.NewGatewayClassManager(
 			k8sClient, sigsClient, networkConfig, sigsInformerFactory)
 
